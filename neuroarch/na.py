#!/usr/bin/env python

import collections
import numbers
import pprint
import re
from datetime import datetime
import json
import time
import itertools
import copy
from tqdm import tqdm
import pdb
import os
from warnings import warn

import numpy as np
import networkx as nx
import pandas as pd
from pyorient.ogm import Graph, Config
from pyorient.serializations import OrientSerialization

from neuroarch.utils import is_rid, iterable, chunks
from neuroarch.diff import diff_nodes, diff_edges
from neuroarch.apply_diff import apply_node_diff, apply_edge_diff
from neuroarch.query import QueryWrapper, QueryString, _kwargs
import neuroarch.models as models

special_char = set("*?+\.()[]|{}^$'")

def replace_special_char(text):
    return ''.join(['\\'+s if s in special_char else s for s in text])


def connect(host, db_name, port = 2424, user = 'admin', password = 'admin', initial_drop = False):
    # graph = Graph(Config.from_url(url, user, password, initial_drop))
    graph = Graph(Config('localhost', port, user, password, db_name,
                         'plocal', initial_drop = initial_drop,
                         serialization_type=OrientSerialization.CSV))
    graph.create_all(models.Node.registry)
    graph.create_all(models.Relationship.registry)
    return graph

class NotWriteableError(Exception):
    """NeuroArch not writeable error"""
    pass


class DuplicateNodeError(Exception):
    """NeuroArch got duplicate nodes"""
    pass

class NodeAlreadyExistError(Exception):
    """NeuroArch node with the same property already exsits"""
    pass

class RecordNotFoundError(Exception):
    """Cannot find the data in NeuroArch database"""
    pass

class NodeAlreadyExistWarning(Warning):
    pass

class DuplicateNodeWarning(Warning):
    """NeuroArch got duplicate nodes"""
    pass


relations = {'Neuropil': {'Neuron': 'Owns',
                          'MorphologyData': 'HasData',
                          'Subregion': 'Owns'},
             'Subsystem': {'Neuropil': 'Owns'},
             'Subregion': {'MorphologyData': 'HasData'},
             'Neuron': {'Neuropil': 'ArborizesIn',
                        'Subregion': 'ArborizesIn',
                        'Synapse': 'SendsTo',
                        'InferredSynapse': 'SendsTo',
                        'MorphologyData': 'HasData',
                        'NeurotransmitterData': 'HasData',
                        'GeneticData': 'HasData',
                        'ArborizationData': 'HasData'},
             'Synapse': {'Neuron': 'SendsTo',
                          'MorphologyData': 'HasData',
                          'GeneticData': 'HasData',
                          'ArborizationData': 'HasData'},
             'InferredSynapse': {'Neuron': 'SendsTo',
                                  'MorphologyData': 'HasData',
                                  'GeneticData': 'HasData',
                                  'ArborizationData': 'HasData'},
             'DataSource': {'Neuropil': 'Owns',
                            'Neuron': 'Owns',
                            'Subregion': 'Owns',
                            'Synapse': 'Owns',
                            'InferredSynpase': 'Owns',
                            'MorphologyData': 'Owns',
                            'NeurotransmitterData': 'Owns',
                            'GeneticData': 'Owns',
                            'ArborizationData': 'Owns'}
             }

def _to_var_name(s):
    """
    Remove,hyphens,slashes,whitespace in string so that it can be
    used as an OrientDB variable name.
    """
    r = s.replace("'",'prime')
    table = str.maketrans(dict.fromkeys('.,!?_ -/<>{}[]()+-=*&^%$#@!`~.\|;:"'))
    chars_to_remove = ['.', '!', '?', '_', '-', '/', '>', '<', '(', ')', '+', '-', '*', ',', '?', ':', ';', '"', '[', ']', '{', '}', '=', '^', '%', '$', '#', '@', '!', '`', '~']
    r = r.translate(table)
    if len(r) and r[0].isdigit():
        r = 'a'+r
    return r

class NeuroArch(object):
    def __init__(self, host, db_name, port = 2424, user = 'root', password = 'root', mode = 'r',
                 debug = False):
        """
        Create or connect to a NeuroArch object for database access.

        Parameters
        ----------
        host : str
            IP of the host
        db_name : str
            name of the database to connect to or create
        port : int
            binary port of the OrientDB server
        user : str
            user name to access the database
        password : str
            password to access the database
        mode : str
            'r': read only
            'w': read/write on existing database, if does not exist, one is created.
            'o': read/write and overwrite any of the existing data in the database.
        debug : bool
            Whether the queries are done in debug mode
        """
        if mode == 'r':
            initial_drop = False
            self._allow_write = False
        elif mode == 'o':
            initial_drop = True
            self._allow_write = True
        elif mode == 'w':
            initial_drop = False
            self._allow_write = True
        else:
            raise ValueError("""Database mode must be either read ('r'),
                              write ('w'), or overwrite ('o').""")
        self.graph = connect(host, db_name, port = port,
                             user = user, password = password,
                             initial_drop = initial_drop)
        self._debug = debug
        self._default_DataSource = None
        # self._cache = {'DataSource': {},
        #                'Neuropil': {},
        #                'Neuron': {},
        #                'Synapse': {},
        #                'Subsystem': {},
        #                'Tract': {},
        #                'Subregion': {}
        #                }
        self._cache = {}
        self._check = True

    def get(self, cls, name, data_source, **attr):
        """
        Retrieve an object with name under data_source,
        either from cache or from database.

        Parameters
        ----------
        cls : str
            Type of the Node to be retrieved.
        name : str
            Name to be retrieved
        data_source : neuroarch.models.DataSource or None
            The DataSource under which the unique object will be retrieved
            If None, the searched object is not bound to the DataSource.
        attr : keyword arguments (optional)
            node attributes using key=value, currently not implemented

        Returns
        -------
        obj : neuroarch.models.Node subclass
            The object retrieved
        """
        #ds = self._default_DataSource if data_source is None else data_source
        if data_source is None:
            cache = self._cache.setdefault(cls, {})
        else:
            cache = self._cache.setdefault(data_source._id, {}).setdefault(cls, {})

        try:
            return cache[name]
        except KeyError:
            if cls in ['Neuron', 'Synapse']:
                q = self._find(cls, data_source, uname = name)
            else:
                q = self._find(cls, data_source, name = name)
            if len(q) == 1:
                obj = q.nodes_as_objs[0]
                if data_source is None:
                    tmp = q.owned_by(cls = 'DataSource', cols = '@rid')
                    if len(tmp) == 1:
                        ds_rid = list(tmp.nodes)[0].oRecordData['rid'].get_hash()
                        self.set(cls, name, obj, ds_rid)
                    elif len(tmp) > 1:
                        raise ValueError('unexpected more than 1 DataSource found')
                    else:
                        self.set(cls, name, obj, None)
                else:
                    self.set(cls, name, obj, None)
            elif len(q) > 1:
                raise ValueError('Hit more than one instance of {} with name {} in database.'.format(cls, name))
            else:
                raise RecordNotFoundError('{} {} not found in database.'.format(cls, name))
        return obj

    def set(self, cls, name, value, data_source):
        """
        Set an entry in the local database cache.

        Parameters
        ----------
        cls : str
            The class type of the record, (e.g., 'Neuropil')
        name : str
            The unique name of the node under the data_source.
            It will be used to key the cached item.
        value : models.Node subclasses
            The object for the database record to be cached.
        data_source : models.DataSource
            The DataSource under which name can be uniquely found.
        """
        # if cls not in self._cache:
        #     self._cache[cls] = {}
        # self._cache[cls][name] = value
        #ds = self._default_DataSource if data_source is None else data_source
        if data_source is None:
            self._cache.setdefault(cls, {})[name] = value
        elif isinstance(data_source, models.Node):
            self._cache.setdefault(data_source._id, {}).setdefault(cls, {})[name] = value
        elif isinstance(data_source, str) and data_source.startswith('#'):
            self._cache.setdefault(data_source, {}).setdefault(cls, {})[name] = value
        else:
            raise ValueError('data_source specification unknown.')

    def disable_check(self):
        self._check = False
        print("Disabling database check before write.")

    def enable_check(self):
        self._check = True
        print("Enabling database check before write.")

    def sql_query(self, query_text, edges = False):
        """
        Query NeuroArch database with a SQL query

        Parameters
        ----------
        query_text : str
            SQL Query string. The string will parsed as is, make sure
            that special characters are correctly treated.
        edges : bool
            Indicate whether query should also return all edges in addition
            to the nodes. (default: False).

        Returns
        -------
        q : QueryWrapper
            Result of the query.
        """
        q = QueryWrapper(self.graph, QueryString(query_text, 'sql'),
                         edges = edges, debug = self._debug)
        return q

    def exists(self, cls, **attr):
        """
        Check if data exists in the database.
        Program will search in the cache first, if no hit, will query database.

        Parameters
        ----------
        cls : str
             Node class or classes to retrieve.
        attr : keyword arguments, optional
            node attributes using key=value.

        Returns
        -------
        q : bool
            Indicate if such a node exists.
        """
        query_str = """select from {} where """.format(cls) + \
                    " and ".join(["""{} = {}""".format(
                                  key, """\"{}\"""".format(value) if isinstance(value, str) else value) \
                                  for key, value in attr.items() if value is not None])
        #print(query_str)
        q = self.sql_query(query_str)
        return len(q) > 0

    def exists1(self, cls, **attr):
        """
        Check if data exists in the database.
        Program will search in the cache first, if no hit, will query database.

        Parameters
        ----------
        cls : str
             Node class or classes to retrieve.
        attr : keyword arguments, optional
            node attributes using key = value.

        Returns
        -------
        q : bool
            Indicate if such a node exists.
        """
        nodes = getattr(self.graph, getattr(models, cls).element_plural).query(**attr).all()
        return len(nodes) > 0

    def find(self, cls, **attr):
        """
        Find all instances in the database that meets the criteria.

        Parameters
        ----------
        cls : str
             Node class or classes to retrieve.
        attr : keyword arguments, optional
            node attributes using key=value.

        Returns
        -------
        nodes : list
            Nodes that are found.
        """
        query_str = """select from {} where """.format(cls) + \
                    " and ".join(["""{} = {}""".format(
                                  key, """\"{}\"""".format(value) if isinstance(value, str) else value) \
                                  for key, value in attr.items() if value is not None])
        q = self.sql_query(query_str)
        return q

    def find_objs(self, cls, **attr):
        """
        Find all instances in the database that meets the criteria.

        Parameters
        ----------
        cls : str
             Node class or classes to retrieve.
        attr : keyword arguments, optional
            node attributes using key=value.

        Returns
        -------
        nodes : list
            Nodes that are found.
        """
        nodes = getattr(self.graph, getattr(models, cls).element_plural).query(**attr).all()
        return nodes

    def _find(self, cls, data_source, **attr):
        """
        Find all cls objects under the data_source that match all the attr attributes
        Parameters
        ----------
        cls : str
            Node class or classes to retrieve.
        data_source : neuroarch.models.DataSource
            The DataSource to search from.
        attr : keyword arguments, optional
            Node attributes using key=value.

        Returns
        -------
        nodes : list
            Nodes that are found.
        """
        sub_query = """select from {} where """.format(cls) + \
                    " and ".join(["""{} = {}""".format(
                                  key, """\"{}\"""".format(value) if isinstance(value, str) else value) \
                                  for key, value in attr.items() if value is not None])
        if data_source is None:
            q = self.sql_query(sub_query)
        else:
            q = self.sql_query(
                """ select from ({sub_query}) \
                let $q = (select from (select expand($parent.$parent.current.in('Owns')))
                where @class='DataSource' and @rid = {rid}) \
                where $q.size() = 1""".format(sub_query = sub_query, rid = data_source._id))
        return q

    def _is_in_datasource(self, data_source, obj):
        """
        Check if the obj is owned by the data_source.

        Parameters
        ----------
        data_source : neuroarch.models.DataSource
            The data_source to be searched for
        obj : neuroarch.models.{}
            An instance of NeuroArch OGM class
        """
        q = self.sql_query(
            """ select @rid from (select expand(in(Owns)) from {obj_rid}) \
            where @class = 'DataSource' and @rid = {rid}""".format(
                obj_rid = obj._id, ds_rid = data_source._id))
        return len(q) > 0

    def _database_writeable_check(self):
        if not self._allow_write:
            raise NotWriteableError('NeuroArch not writable, please intiantiate NeuroArch with mode = "w" or mode = "o"')

    def _uniqueness_check(self, cls, unique_in = None, **attr):
        """
        Defines the uniqueness criteria of different types of nodes.
        """
        # under the same datasource, only 1 subsystem, 1 neuropil, 1 tract of the name can exist
        # under the same neuropil, only 1 neuron of the name can exist
        # multiple (collections of) synapses can exist between two neurons
        if cls == 'Species':
            tmp = self.sql_query(
                """select from Species where (name = "{name}" or "{name}" in synonyms) and stage = "{stage}"  and sex = "{sex}" """.format(
                    name = attr['name'], stage = attr['stage'], sex = attr['sex']))
            if len(tmp):
                objs = tmp.nodes_as_objs
                if attr['name'] in [obj.name for obj in objs]:
                    warn(NodeAlreadyExistWarning("""Species {name} at {stage} stage ({sex}) already exists""".format(
                        name = attr['name'], stage = attr['stage'], sex = attr['sex'])))
                    return objs
                else:
                    for obj in objs:
                        if attr['name'] in obj.synonyms:
                            warn(NodeAlreadyExistWarning(
                                """Species {name} (as its synonym) at {stage} stage ({sex}) already exists, use name {formalname} instead""".format(
                                name = attr['name'], stage = attr['stage'], sex = attr['sex'], formalname = obj.name)))
                            return objs
        elif cls == 'DataSource':
            objs = self.find_objs('DataSource', name=attr['name'], version=attr['version'])
            #if self.exists(cls, name = attr['name'], version = attr['version']):
            if len(objs):
                warn(DuplicateNodeWarning("""{} Node with attributes {} already exists""".format(
                                cls, ', '.join(["""{} = {}""".format(key, value) \
                                for key, value in attr.items()]))))
                return objs
        elif cls == 'Neurotransmitter':
            tmp = self.sql_query(
                """select from Neurotransmitter where name = "{name}" or "{name}" in synonyms""".format(
                    name = attr['name']))
            if len(tmp):
                objs = tmp.nodes_as_objs
                if attr['name'] in [obj.name for obj in objs]:
                    warn(NodeAlreadyExistWarning("""Neurotransmitter {name} already exists""".format(
                        name = attr['name'])))
                    return objs
                else:
                    for obj in objs:
                        if attr['name'] in obj.synonyms:
                            warn(NodeAlreadyExistWarning(
                                """Neurotransmitter {name} (as its synonym) already exists, use name {formalname} instead""".format(
                                name = attr['name'], formalname = obj.name)))
                            return objs
        elif cls in ['Subsystem', 'Neuropil', 'Subregion', 'Tract']:
            # TODO: synonyms are not checked against existing names and synonyms
            if not isinstance(unique_in, models.DataSource):
                raise TypeError('To check the uniqueness of a {} instance, unique_in must be a DataSource object'.format(cls))
            tmp = self.sql_query(
                """select from (select from {cls} where name = "{name}" or "{name}" in synonyms) let $q = (select from (select expand($parent.$parent.current.in('Owns'))) where @class='{ucls}' and @rid = {rid}) where $q.size() = 1""".format(
                    rid = unique_in._id, cls = cls, name = attr['name'], ucls = unique_in.element_type))
            if len(tmp):
                objs = tmp.nodes_as_objs
                if attr['name'] in [obj.name for obj in objs]:
                    warn(NodeAlreadyExistWarning("""{cls} {name} already exists under DataSource {ds} version {version}""".format(
                        cls = cls, name = attr['name'],
                        ds = unique_in.name,
                        version = unique_in.version)))
                    return objs
                else:
                    for obj in objs:
                        if attr['name'] in obj.synonyms:
                            warn(NodeAlreadyExistWarning(
                                """{cls} {name} already exists as a synonym of {cls} {formalname} under DataSource {ds} version {version}""".format(
                                cls = cls, name = attr['name'], formalname = obj.name,
                                ds = unique_in.name,
                                version = unique_in.version)))
                            return objs
            # Alternatively, try:
            # tmp = self.sql_query(
            #     """select from {cls} where name = "{name}" or "{name}" in synonyms""".format(
            #         cls = cls, name = attr['name']))
            # ds = tmp.owned_by(cls = 'DataSource').has(rid = datasource)
            # if len(ds):
            #     tmp1 = tmp.has(name = attr['name'])
            #     if len(tmp1.owned_by(cls = 'DataSource').has(rid = datasource)):
            #         raise NodeAlreadyExistError("""{cls} {name} already exists under DataSource {ds} version {version}""".format(
            #             cls = cls, name = attr['name'],
            #             ds = datasource.name,
            #             version = datasource.version))
            #     else:
            #         all_synonym_objs = (tmp - tmp1).nodes_as_objs
            #         for obj in objs:
            #             if len(QueryWrapper.from_rids(obj._id).has(cls = 'DataSource').has(rid = datasource)):
            #                 raise NodeAlreadyExistError(
            #                     """{cls} {name} already exists as a synonym of {cls} {formalname} under DataSource {ds} version {version}""".format(
            #                     cls = cls, name = attr['name'], formalname = obj.name,
            #                     ds = datasource.name,
            #                     version = datasource.version))

            # Alternatively 2, try: (will be slow when it has a lot of Owns edges)
            # tmp = sql_query(
            #     """
            #     select from (select expand(out('Owns')[@class = "{cls}"]) from {rid}) where name = "{name}" or "{name}" in synonyms
            #     """
            # )
        # elif cls in ['Subregion']:
        #     if not isinstance(unique_in, models.Neuropil):
        #         raise TypeError('To check the uniqueness of a {} instance, unique_in must be a Neuropil object'.format(cls))
        #     tmp = self.sql_query(
        #         """select from (select from {cls} where name = "{name}" or "{name}" in synonyms) let $q = (select from (select expand($parent.$parent.current.in('Owns'))) where @class='ucls' and @rid = {rid}) where $q.size() = 1""".format(
        #             rid = unique_in._id, cls = cls, name = attr['name'], ucls = unique_in.element_type))
        #     if len(tmp):
        #         objs = tmp.nodes_as_objs
        #         if attr['name'] in [obj.name for obj in objs]:
        #             raise NodeAlreadyExistError("""{cls} {name} already exists under Neuropil {ds}""".format(
        #                 cls = cls, name = attr['name'],
        #                 ds = unique_in.name))
        #         else:
        #             for obj in objs:
        #                 if name in obj.synonyms:
        #                     raise NodeAlreadyExistError(
        #                         """{cls} {name} already exists as a synonym of {cls} {formalname} under Neuropil {ds}""".format(
        #                         cls = cls, name = attr['name'], formalname = obj.name,
        #                         ds = unique_in.name))
        elif cls in ['Neuron']:
            # TODO: synonyms are not checked against existing names and synonyms
            if not isinstance(unique_in, models.DataSource):
                raise TypeError('To check the uniqueness of a {} instance, unique_in must be a DataSource object'.format(cls))
            tmp = self.sql_query(
                """select from (select from {cls} where uname = "{name}") let $q = (select from (select expand($parent.$parent.current.in('Owns'))) where @class='{ucls}' and @rid = {rid}) where $q.size() = 1""".format(
                    rid = unique_in._id, cls = cls, name = attr['name'], ucls = unique_in.element_type))
            if len(tmp):
                objs = tmp.nodes_as_objs
                warn(NodeAlreadyExistWarning("""{cls} {name} already exists under DataSource {ds} version {version}""".format(
                    cls = cls, name = attr['name'],
                    ds = unique_in.name,
                    version = unique_in.version)))
                return objs
        else:
            raise TypeError('Model type not understood.')
        return True

    @property
    def default_DataSource(self):
        if self._default_DataSource is None:
            raise ValueError('Please either specify a DataSource or specify a default DataSource')
        else:
            return self._default_DataSource

    @default_DataSource.setter
    def default_DataSource(self, data_source):
        """
        set default DataSource so they don't need to be passed every time
        a component is created.

        Parameters
        ----------
        data_source : pyorient obj
            containing an pyorient vertex class
        """
        self._default_DataSource = data_source
        print("Setting default DataSource to {} version {}".format(
                            data_source.name,
                            getattr(data_source, 'version', 'not specified')))

    @default_DataSource.deleter
    def default_DataSource(self):
        print("removing default DataSource")
        self._default_DataSource = None

    def add_species(self, name, stage, sex, synonyms = None):
        """
        Add a Species.

        Parameters
        ----------
        name : str
            Name of the species.
        stage : str
            Development stage of the species.
        synonyms : list of str
            Other names used by the species.

        Returns
        -------
        species : models.Species
            The created species record.
        """
        assert isinstance(name, str), 'name must be of str type'
        assert isinstance(stage, str), 'stage must be of str type'
        assert isinstance(sex, str), 'sex must be of str type'
        self._database_writeable_check()
        unique  = self._uniqueness_check('Species', name = name, stage = stage, sex = sex)
        if not unique:
            return

        if synonyms is None:
            species = self.graph.Species.create(name = name,
                                                stage = stage,
                                                sex = sex)
        else:
            species = self.graph.Species.create(name = name,
                                                stage = stage,
                                                sex = sex,
                                                synonyms = synonyms)
        self._cache['Species'] = species
        return species

    def add_DataSource(self, name, version,
                       url = None, description = None,
                       species = None):
        """
        Add a DataSource.

        Parameters
        ----------
        name : str
            Name of the DataSource.
        version : str
            Version of the Dataset.
        url : str
            Web URL describing the origin of the DataSource
        description : str
            A brief description of the DataSource
        species : dict or models.Species
            The species the added DataSource is for.
            If species is a dict, it must be contain the following keys:
                {'name': str,
                 'stage': str,
                 'synonyms': list of str (optional)
                }

        Returns
        -------
        datasource : models.DataSource
            created DataSource object
        """
        assert isinstance(name, str), 'name must be of str type'
        assert isinstance(version, str), 'version must be of str type'
        self._database_writeable_check()
        unique = self._uniqueness_check('DataSource', name = name, version = version)
        if not unique:
            return

        ds_info = {'name': name, 'version': version}
        if isinstance(url, str):
            ds_info['url'] = url
        else:
            if url is not None:
                raise TypeError('url must be of str type')
        if isinstance(description, str):
            ds_info['description'] = description
        else:
            if description is not None:
                raise TypeError('description must be of str type')

        datasource = self.graph.DataSources.create(**ds_info)
        self.set('DataSource', name, datasource, data_source = datasource)

        if species is not None:
            if isinstance(species, models.Species):
                species_obj = species
            elif isinstance(species, dict):
                tmp = self.sql_query(
                    """select from Species where (name = "{name}" or "{name}" in synonyms) and stage = "{stage}" """.format(
                        name = species['name'], stage = species['stage']))
                if len(tmp) == 1:
                    species_obj = tmp.nodes_as_objs[0]
                elif len(tmp) > 1: # most likely will not occur
                    raise ValueError(
                        'Multiple Species nodes with name = {name} and stage = {stage} exists'.format(
                            name = species['name'], stage = species['stage']))
                else: # 0 hit
                    species_obj = self.add_species(
                                        species['name'], species['stage'],
                                        synonyms = species.get('synonyms', None))
            else:
                raise TypeError('Parameter species must be either a str or a Species object.')
            self.graph.Owns.create(species, datasource)
        return datasource

    def add_Subsystem(self, name, synonyms = None,
                      morphology = None, data_source = None):
        """
        Create a Subsystem record and link it to related node types.

        Parameters
        ----------
        name : str
            Name of the subsystem
            (abbreviation is preferred, full name can be given in the synonyms)
        synonyms : list of str
            Synonyms of the subsystem.
        morphology : dict (optional)
            Morphology of the neuropil boundary specified with a triangulated mesh,
            with fields
                'vertices': a single list of float, every 3 entries specify (x,y,z) coordinates.
                'faces': a single list of int, every 3 entries specify samples of vertices.
            Or, specify the file path to a json file that includes the definition of the mesh.
            Or, specify only a url which can be readout later on.
        data_source : neuroarch.models.DataSource (optional)
            The datasource. If not specified, default DataSource will be used.

        Returns
        -------
        neuroarch.models.Subsystem
            Created Subsystem object
        """
        assert isinstance(name, str), 'name must be of str type'
        self._database_writeable_check()
        connect_DataSource = self._default_DataSource if data_source is None else data_source
        unique = self._uniqueness_check('Subsystem', unique_in = connect_DataSource,
                               name = name)
        if not unique:
            return

        subsystem_info = {'name': name}
        if isinstance(synonyms, list) and all(isinstance(n, str) for n in synonyms):
            subsystem_info['synonyms'] = synonyms
        else:
            if synonyms is not None:
                raise TypeError('synonyms must be a list of str')

        batch = self.graph.batch()
        node_name = _to_var_name('Subsystem_{}'.format(name))
        batch[node_name] = batch.Subsystems.create(**subsystem_info)

        # Link data_source
        self.link_with_batch(batch, connect_DataSource, batch[:node_name],
                             'Owns')
        subsystem = batch['${}'.format(node_name)]
        batch.commit(20)

        if morphology is not None:
            self.add_morphology(subsystem, morphology, data_source = connect_DataSource)
        self.set('Subsystem', name, subsystem, data_source = connect_DataSource)
        return subsystem

    def add_Neuropil(self, name,
                     synonyms = None,
                     subsystem = None,
                     morphology = None,
                     data_source = None):
        """
        Create a Neuropil record and link it to related node types.

        Parameters
        ----------
        name : str
            Name of the neuropil
            (abbreviation is preferred, full name can be given in the synonyms)
        synonyms : list of str
            Synonyms of the neuropil.
        subsystem : str or neuroarch.models.Subsystem (optional)
            Subsystem that owns the neuropil. Can be specified either by its name
            or the Subsytem object instance.
        morphology : dict (optional)
            Morphology of the neuropil boundary specified with a triangulated mesh,
            with fields
                'vertices': a single list of float, every 3 entries specify (x,y,z) coordinates.
                'faces': a single list of int, every 3 entries specify samples of vertices.
            Or, specify the file path to a json file that includes the definition of the mesh.
            Or, specify only a url which can be readout later on.
        data_source : neuroarch.models.DataSource (optional)
            The datasource. If not specified, default DataSource will be used.

        Returns
        -------
        neuroarch.models.Neuropil
            Created Neuropil object
        """
        assert isinstance(name, str), 'name must be of str type'
        self._database_writeable_check()
        connect_DataSource = self._default_DataSource if data_source is None else data_source
        unique = self._uniqueness_check('Neuropil', unique_in = connect_DataSource,
                               name = name)
        if not unique:
            return

        neuropil_info = {'name': name}
        if isinstance(synonyms, list) and all(isinstance(n, str) for n in synonyms):
            neuropil_info['synonyms'] = synonyms
        else:
            if synonyms is not None:
                raise TypeError('synonyms must be a list of str')

        batch = self.graph.batch()
        node_name = _to_var_name('Neuropil_{}'.format(name))
        batch[node_name] = batch.Neuropils.create(**neuropil_info)
        # Link subsystem if specified
        if subsystem is not None:
            if isinstance(subsystem, str):
                subsystem_obj = self.get('Subsystem', subsystem,
                                         connect_DataSource)
                # try:
                #     subsystem_obj = self._cache['Subsystem'][subsystem]
                # except KeyError:
                #     subsystem_objs = self.find_objs('Subsystem', name = subsystem)
                #     if len(subsystem_obj) == 0:
                #         raise ValueError('Subsystem {} not found in database.'.format(subsystem))
                #     else:
                #         subsytem_obj = subsystem_objs[0]
            elif isinstance(subsystem, models.Subsystem):
                if self._is_in_datasource(connect_DataSource, subsystem):
                    subsystem_obj = subsystem
                else:
                    raise ValueError(
                        'Subsystem {} with rid {} to be linked with neuropil is \
                        not in the same datasource {} version {}'.format(
                            subsystem.name, subsystem._id,
                            connect_DataSource.name, connect_DataSource.version))
            self.link_with_batch(batch, subsystem_obj, batch[:node_name],
                                 'Owns')

        # Link data_source
        self.link_with_batch(batch, connect_DataSource, batch[:node_name],
                             'Owns')

        neuropil = batch['${}'.format(node_name)]
        batch.commit(20)

        # Link morphology data separately because they may be too large for
        # batch process
        if morphology is not None:
            self.add_morphology(neuropil, morphology, data_source = connect_DataSource)
        self.set('Neuropil', name, neuropil, data_source = connect_DataSource)
        return neuropil

    def add_Subregion(self, name,
                      synonyms = None,
                      neuropil = None,
                      morphology = None,
                      data_source = None):
        """
        Create a Subregion record and link it to related node types.

        Parameters
        ----------
        name : str
            Name of the subregion
            (abbreviation is preferred, full name can be given in the synonyms)
        synonyms : list of str
            Synonyms of the synonyms.
        neuropil : str or neuroarch.models.Neuropil (optional)
            Neuropil that owns the subregion. Can be specified either by its name
            or the Neuropil object instance.
        morphology : dict (optional)
            Morphology of the neuropil boundary specified with a triangulated mesh,
            with fields
                'vertices': a single list of float, every 3 entries specify (x,y,z) coordinates.
                'faces': a single list of int, every 3 entries specify samples of vertices.
            Or, specify the file path to a json file that includes the definition of the mesh.
            Or, specify only a url which can be readout later on.
        data_source : neuroarch.models.DataSource (optional)
            The datasource. If not specified, default DataSource will be used.

        Returns
        -------
        neuroarch.models.Subregion
            Created Subregion object
        """
        assert isinstance(name, str), 'name must be of str type'
        self._database_writeable_check()
        connect_DataSource = self._default_DataSource if data_source is None else data_source
        unique = self._uniqueness_check('Subregion', unique_in = connect_DataSource,
                               name = name)
        if not unique:
            return

        subregion_info = {'name': name}
        if isinstance(synonyms, list) and all(isinstance(n, str) for n in synonyms):
            subregion_info['synonyms'] = synonyms
        else:
            if synonyms is not None:
                raise TypeError('synonyms must be a list of str')

        batch = self.graph.batch()
        node_name = _to_var_name('Subregion_{}'.format(name))
        batch[node_name] = batch.Subregions.create(**subregion_info)

        # Link subsystem if specified
        if neuropil is not None:
            if isinstance(neuropil, str):
                neuropil_obj = self.get('Neuropil', neuropil, connect_DataSource)
                # try:
                #     neuropil_obj = self._cache['Neuropil'][neuropil]
                # except KeyError:
                #     neuropil_objs = self.find_objs('Neuropil', name = neuropil)
                #     if len(neuropil_obj) == 0:
                #         raise ValueError('Neuropil {} not found in database.'.format(neuropil))
                #     else:
                #         neuropil_obj = neuropil_objs[0]
            elif isinstance(neuropil, models.Neuropil):
                if self._is_in_datasource(connect_DataSource, neuropil):
                    neuropil_obj = neuropil
                else:
                    raise ValueError(
                        'Neuropil {} with rid {} to be linked with subregion is \
                        not in the same datasource {} version {}'.format(
                            neuropil.name, neuropil._id,
                            connect_DataSource.name, connect_DataSource.version))
            self.link_with_batch(batch, neuropil_obj, batch[:node_name], 'Owns')

        # Link data_source
        self.link_with_batch(batch, connect_DataSource, batch[:node_name],
                             'Owns')

        subregion = batch['${}'.format(node_name)]
        batch.commit(20)

        # Link morphology data separately because they may be too large for
        # batch process
        if morphology is not None:
            self.add_morphology(subregion, morphology, data_source = connect_DataSource)

        self.set('Subregion', name, subregion, data_source = connect_DataSource)
        return subregion

    def add_Tract(self, name,
                  synonyms = None,
                  morphology = None,
                  data_source = None):
        """
        Create a Subregion record and link it to related node types.

        Parameters
        ----------
        name : str
            Name of the tract
            (abbreviation is preferred, full name can be given in the synonyms)
        synonyms : list of str
            Synonyms of the synonyms.
        morphology : dict (optional)
            Morphology of the neuropil boundary specified with a triangulated mesh,
            with fields
                'vertices': a single list of float, every 3 entries specify (x,y,z) coordinates.
                'faces': a single list of int, every 3 entries specify samples of vertices.
            Or, specify the file path to a json file that includes the definition of the mesh.
            Or, specify only a url which can be readout later on.
        data_source : neuroarch.models.DataSource (optional)
            The datasource. If not specified, default DataSource will be used.

        Returns
        -------
        neuroarch.models.Tract
            Created Tract object
        """
        assert isinstance(name, str), 'name must be of str type'
        self._database_writeable_check()
        connect_DataSource = self._default_DataSource if data_source is None else data_source
        unique = self._uniqueness_check('Tract', unique_in = connect_DataSource,
                               name = name)
        if not unique:
            return

        tract_info = {'name': name}
        if isinstance(synonyms, list) and all(isinstance(n, str) for n in synonyms):
            tract_info['synonyms'] = synonyms
        else:
            if synonyms is not None:
                raise TypeError('synonyms must be a list of str')

        batch = self.graph.batch()
        node_name = _to_var_name('Tract_{}'.format(name))
        batch[node_name] = batch.Tracts.create(**tract_info)

        # Link data_source
        self.link_with_batch(batch, connect_DataSource, batch[:node_name],
                             'Owns')

        tract = batch['${}'.format(node_name)]
        batch.commit(20)

        # Link morphology data separately because they may be too large for
        # batch process
        if morphology is not None:
            self.add_morphology(tract, morphology, data_source = connect_DataSource)

        self.set('Tract', name, tract, data_source = connect_DataSource)
        return tract

    def add_Neuron(self, uname,
                   name,
                   referenceId = None,
                   locality = None,
                   synonyms = None,
                   info = None,
                   morphology = None,
                   arborization = None,
                   neurotransmitters = None,
                   neurotransmitters_datasources = None,
                   data_source = None):
        """
        Parameters
        ----------
        uname : str
            A unqiue name assigned to the neuron, must be unique within the DataSource
        name : str
            Name of the neuron, typically the cell type.
        referenceId : str (optional)
            Unique identifier in the original data source
        locality : bool (optional)
            Whether or not the neuron is a local neuron
        synonyms : list of str (optional)
            Synonyms of the neuron
        info : dict (optional)
            Additional information about the neuron, values must be str
        morphology : list of dict (optional)
            Each dict in the list defines a type of morphology of the neuron.
            Must be loaded from a file.
            The dict must include the following key to indicate the type of morphology:
                {'type': 'swc'/'obj'/...}
            Additional keys must be provides, either 'filename' with value
            indicating the file to be read for the morphology,
            or a full definition of the morphology according the schema.
            For swc, required fields are ['sample', 'identifier', 'x', 'y, 'z', 'r', 'parent'].
            More formats pending implementation.
        arborization : list of dict (optional)
            A list of dictionaries define the arborization pattern of
            the neuron in neuropils, subregions, and tracts, if applicable, with
            {'type': 'neuropil' or 'subregion' or 'tract',
             'dendrites': {'EB': 20, 'FB': 2},
             'axons': {'NO': 10, 'MB': 22}}
            Name of the regions must already be present in the database.
        neurotransmitters : str or list of str (optional)
            The neurotransmitter(s) expressed by the neuron
        neurotransmitters_datasources : neuroarch.models.DataSource or list of neuroarch.models.DataSource (optional)
            The datasource of neurotransmitter data.
            If None, all neurotransmitter will have the same datasource of the Neuron.
            If specified, the size of the list must be the same as the size of
            neurotransmitters, and have one to one corresponsdence in the same order.
        data_source : neuroarch.models.DataSource (optional)
            The datasource. If not specified, default DataSource will be used.

        Returns
        -------
        neuron : neuroarch.models.Neuron
            Created Neuron object
        """
        assert isinstance(uname, str), 'uname must be of str type'
        assert isinstance(name, str), 'name must be of str type'
        self._database_writeable_check()
        connect_DataSource = self._default_DataSource if data_source is None else data_source
        unique = self._uniqueness_check('Neuron', unique_in = connect_DataSource,
                               name = uname)
        if not unique:
            return
        batch = self.graph.batch()

        neuron_name = _to_var_name(uname)
        neuron_info = {'uname': uname, 'name': name}
        if isinstance(referenceId, str):
            neuron_info['referenceId'] = referenceId
        else:
            if referenceId is not None:
                raise TypeError('referenceId must be of str type')
        if isinstance(locality, bool):
            neuron_info['locality'] = locality
        else:
            if locality is not None:
                raise TypeError('locality must be of bool type')
        if isinstance(synonyms, list) and all(isinstance(a, str) for a in synonyms):
            neuron_info['synonyms'] = synonyms
        else:
            if synonyms is not None:
                raise TypeError('synonyms must be a list of str')
        if isinstance(info, dict) and all(isinstance(v, str) for v in info.values()):
            neuron_info['info'] = info
        else:
            if info is not None:
                raise TypeError('info must be a dict with str values')

        batch[neuron_name] = batch.Neurons.create(**neuron_info)

        self.link_with_batch(batch, connect_DataSource, batch[:neuron_name],
                             'Owns')

        if arborization is not None:
            if not isinstance(arborization, list):
                arborization = [arborization]
            dendrites = {}
            axons = {}
            local_neuron = None
            arb_name = 'arb{}'.format(neuron_name)
            for data in arborization:
                if data['type'] in ['neuropil', 'subregion', 'tract']:
                    arborization_type = data['type'].capitalize()
                    # region_arb = _to_var_name(
                    #     '{}Arb{}'.format(arborization_type, name))
                    if isinstance(data['dendrites'], dict) and \
                            all(isinstance(k, str) and isinstance(v, int) for k, v in data['dendrites'].items()):
                        pass
                    else:
                        raise ValueError('dendrites in the {} arborization data not understood.'.format(data['type']))
                    if isinstance(data['axons'], dict) and \
                            all(isinstance(k, str) and isinstance(v, int) for k, v in data['axons'].items()):
                        pass
                    else:
                        raise ValueError('axons in the {} arborization data not understood.'.format(data['type']))

                    # create the ArborizesIn edge first so the existence of neurpils/subregions/tracts are automatically checked.
                    arborized_regions = {n: [] for n in set(list(data['dendrites'].keys()) + list(data['axons'].keys()))}
                    for n in data['dendrites']:
                        arborized_regions[n].append('s')
                    for n in data['axons']:
                        arborized_regions[n].append('b')
                    for n, v in arborized_regions.items():
                        self.link_with_batch(batch, batch[:neuron_name],
                                             self.get(arborization_type, n, connect_DataSource),
                                             'ArborizesIn',
                                             kind = v,
                                             N_dendrites = data['dendrites'].get(n, 0),
                                             N_axons = data['axons'].get(n, 0))
                    dendrites.update(data['dendrites'])
                    axons.update(data['axons'])
                    if data['type'] == 'neuropil':
                        if len(arborized_regions) == 1:
                            local_neuron = list(arborized_regions.keys())[0]
                else:
                    raise TypeError('Arborization data type of not understood')
            # create the ArborizationData node
            batch[arb_name] = batch.ArborizationDatas.create(name = name, uname = uname,
                                                             dendrites = dendrites,
                                                             axons = axons)
            self.link_with_batch(batch, batch[:neuron_name],
                                 batch[:arb_name], 'HasData')
            self.link_with_batch(batch, connect_DataSource, batch[:arb_name], 'Owns')
            if local_neuron is not None:
                self.link_with_batch(batch,
                                     self.get('Neuropil',
                                              local_neuron,
                                              connect_DataSource),
                                     batch[:neuron_name],
                                     'Owns')

        neuron = batch['${}'.format(neuron_name)]
        batch.commit(20)
        self.set('Neuron', name, neuron, data_source = connect_DataSource)

        if neurotransmitters is not None:
            self.add_neurotransmitter(neuron, neurotransmitters,
                                      data_sources = neurotransmitters_datasources)
        if morphology is not None:
            self.add_morphology(neuron, morphology, data_source = connect_DataSource)
        return neuron

    def add_neurotransmitter(self, neuron, neurotransmitters, data_sources = None):
        """
        Parameters
        ----------
        neuron : neuroarch.models.Neuron subclass
            An instance of Neuron class to which the neurotransmitters will be associated to
        neurotransmitters : str or list of str
            The neurotransmitter(s) expressed by the neuron
        data_sources : neuroarch.models.DataSource or list of neuroarch.models.DataSource (optional)
            The datasource of neurotransmitter data.
            If None, all neurotransmitter will have the same datasource of the Neuron.
            If specified, the size of the list must be the same as the size of
            neurotransmitters, and have one to one corresponsdence in the same order.
        """
        self._database_writeable_check()
        if not isinstance(neurotransmitters, list):
            neurotransmitters = [neurotransmitters]
        if not all(isinstance(a, str) for a in neurotransmitters):
            raise ValueError('neurotransmitters must be a str or a list of str')
        if data_sources is None:
            ntds = [self._default_DataSource]*len(neurotransmitters)
        elif isinstance(data_sources, neuroarch.models.DataSource):
            ntds = [data_sources]
        elif isinstance(data_sources, list) and \
                all(isinstance(ds, neuroarch.models.DataSouce) for nt in data_sources):
            ntds = data_sources
        else:
            raise ValueError('neurotransmitters must be a DataSource or a list of DataSource')
        assert len(ntds) == len(neurotransmitters), \
               'length of data_sources must match that of neurotransmitters'

        batch = self.graph.batch()
        ntds_rids = [ds._id for ds in ntds]
        ntds_unique_rids = list(set(ntds_rids))
        for i, rid in enumerate(ntds_unique_rids):
            ds_index = ntds_rids.index(rid)
            transmitters = [neurotransmitters[i] for i, ds in enumerate(ntds) if ds._id == rid]
            transmitter_node = _to_var_name('Transmitter_{}_{}'.format(neuron.uname, rid))
<<<<<<< HEAD
            batch[transmitter_node] = batch.NeurotransmitterDatas.create(name = neuron.uname, Transmitters = transmitters)
=======
            batch[transmitter_node] = batch.NeurotransmitterDatas.create(name = neuron.name, Transmitters = transmitters)
>>>>>>> 0b48f387
            self.link_with_batch(batch, neuron,
                                 batch[:transmitter_node], 'HasData')
            self.link_with_batch(batch, ntds[ds_index],
                                 batch[:transmitter_node], 'Owns')

        batch.commit(20)

    def add_morphology(self, obj, morphology, data_source = None):
        """
        Add a morphology to a node, e.g., a neuropil, or a neuron.

        Parameters
        ----------
        obj : neuroarch.models.BioNode subclass
            An instance of BioNode class, e.g., Neuropil, Neuron, etc...
            to which the morphology will be associated to
        morphology : list of dict (optional)
            Each dict in the list defines a type of morphology of the neuron.
            Must be loaded from a file.
            The dict must include the following key to indicate the type of morphology:
                {'type': 'swc'/'obj'/...}
            Additional keys must be provides, either 'filename' with value
            indicating the file to be read for the morphology,
            or a full definition of the morphology according the schema.
            For swc, required fields are ['sample', 'identifier', 'x', 'y, 'z', 'r', 'parent'].
            For mesh, requires an obj file or ['faces', 'vertices'] defined as rastered list of a wavefront obj file
        data_source : neuroarch.models.DataSource (optional)
            The datasource. If not specified, default DataSource will be used.
        """
        self._database_writeable_check()
        connect_DataSource = self._default_DataSource if data_source is None else data_source
        if not isinstance(morphology, list):
            morphology = [morphology]
        for i, data in enumerate(morphology):
            content = {'name': obj.name, 'morph_type': data['type']}
            if isinstance(obj, (models.Neuron, models.Synapse)):
                content['uname'] = obj.uname
            if data['type'] == 'swc':
                if 'filename' in data:
                    df = load_swc(data['filename'])
                    x = [round(i, 2) for i in (df['x']*data['scale']).tolist()]
                    y = [round(i, 2) for i in (df['y']*data['scale']).tolist()]
                    z = [round(i, 2) for i in (df['z']*data['scale']).tolist()]
                    r = [round(i, 5) for i in (df['r']*data['scale']).tolist()]
                    parent = df['parent'].tolist()
                    identifier = df['identifier'].tolist()
                    sample = df['sample'].tolist()
                else:
                    x = data['x']
                    y = data['y']
                    z = data['z']
                    r = data['r']
                    parent = data['parent']
                    identifier = data['identifier']
                    sample = data['sample']
                content['x'] = x
                content['y'] = y
                content['z'] = z
                content['r'] = r
                content['parent'] = parent
                content['identifier'] = identifier
                content['sample'] = sample
                morph_obj = self.graph.element_from_record(
                                self.graph.client.command(
                                    'create vertex MorphologyData content {}'.format(
                                    json.dumps(content)))[0])
            elif data['type'] == 'obj':
                morph_obj = self.graph.element_from_record(
                                self.graph.client.command(
                                    'create vertex MorphologyData content {}'.format(
                                    json.dumps(content)))[0])
            elif data['type'] == 'mesh':
                if 'filename' in data:
                    file_type = os.path.splitext(data['filename'])[-1].lower()
                    if file_type == '.json':
                        with open(data['filename'], 'r') as f:
                            mesh_json = json.load(f)
                        faces = mesh_json['faces']
                        vertices = list(np.asarray(mesh_json['vertices']) * data.get('scale', 1.0))
                    elif file_type == '.obj':
                        df = pd.read_csv(data['filename'], sep = ' ',
                                         skip_blank_lines=True,
                                         comment = '#',
                                         index_col = False,
                                         names = ['type', 'x', 'y', 'z'] )
                        vertices = list(itertools.chain.from_iterable(df.loc[df['type'] == 'v'][df.columns[1:]].to_numpy())) * data.get('scale', 1.0)
                        faces = [int(a) for a in itertools.chain.from_iterable(df.loc[df['type'] == 'f'][df.columns[1:]].to_numpy().astype(np.int32))]
                    else:
                        raise ValueError('File type must be .json or .obj')
                else:
                    faces = data['faces']
                    vertices = data['vertices']
                content['faces'] = faces
                content['vertices'] = vertices
                morph_obj = self.graph.element_from_record(
                                self.graph.client.command(
                                    'create vertex MorphologyData content {}'.format(
                                    json.dumps(content)))[0])
            else:
                raise TypeError('Morphology type {} unknown'.format(data['type']))
            self.graph.HasData.create(obj, morph_obj)
            self.graph.Owns.create(data_source, morph_obj)

    def add_Synapse(self, pre_neuron, post_neuron,
                    N = None, NHP = None,
                    morphology = None,
                    arborization = None,
                    data_source = None):
        """
        Add a Synapse from pre_neuron and post_neuron.
        The Synapse is typicall a group of synaptic contact points.

        parameters
        ----------
        pre_neuron : str or models.Neuron
            The neuron that is presynaptic in the synapse.
            If str, must be the uname of the presynaptic neuron.
        post_neuron : str or models.Neuron
            The neuron that is postsynaptic in the synapse.
            If str, must be the uname of the postsynaptic neuron.
        N : int (optional)
            The number of synapses from pre_neuron to the post_neuron.
        NHP : int (optional)
            The number of synpases that can be confirmed with a high probability
        morphology : list of dict (optional)
            Each dict in the list defines a type of morphology of the neuron.
            Must be loaded from a file.
            The dict must include the following key to indicate the type of morphology:
                {'type': 'swc'}
            For swc, required fields are ['sample', 'identifier', 'x', 'y, 'z', 'r', 'parent'].
            For synapses, if both postsynaptic and presynaptic sites are available,
            x, y, z, r must each be a list where the first half indicate the
            locations/radii of postsynaptic sites (on the presynaptic neuron),
            and the second half indicate the locations/radii of the presynaptic
            sites (on the postsynaptic neuron). There should be a one-to-one relation
            between the first half and second half.
            parent must be a list of -1.
        arborization : list of dict (optional)
            A list of dictionaries define the arborization pattern of
            the neuron in neuropils, subregions, and tracts, if applicable, with
            {'type': 'neuropil' or 'subregion' or 'tract',
             'synapses': {'EB': 20, 'FB': 2}}
            Name of the regions must already be present in the database.
        data_source : neuroarch.models.DataSource (optional)
            The datasource. If not specified, default DataSource will be used.

        Returns
        -------
        synapse : models.Synapse
            The created synapse object.
        """
        self._database_writeable_check()
        connect_DataSource = self._default_DataSource if data_source is None else data_source
        # self._uniqueness_check('Synapse', unique_in = connect_DataSource,
                               # name = name)

        if isinstance(pre_neuron, models.Neuron):
            pre_neuron_obj = pre_neuron
            pre_neuron_name = pre_neuron.name
        elif isinstance(pre_neuron, str):
            pre_neuron_name = pre_neuron
            pre_neuron_obj = self.get('Neuron', pre_neuron_name,
                                      connect_DataSource)
        else:
            raise TypeError('Parameter pre_neuron must be either a str or a Neuron object.')

        if isinstance(post_neuron, models.Neuron):
            post_neuron_obj = post_neuron
            post_neuron_name = post_neuron.name
        elif isinstance(post_neuron, str):
            post_neuron_name = post_neuron
            post_neuron_obj = self.get('Neuron', post_neuron_name,
                                       connect_DataSource)
        else:
            raise TypeError('Parameter post_neuron must be either a str or a Neuron object.')

        synapse_uname = '{}--{}'.format(pre_neuron_obj.uname, post_neuron_obj.uname)
        synapse_name = '{}--{}'.format(pre_neuron_obj.name, post_neuron_obj.name)
        synapse_info = {'uname': synapse_uname,
                        'name': synapse_name}
        if N is None:
            if NHP is not None:
                synapse_info['N'] = NHP
                synapse_info['NHP'] = NHP
        else:
            synapse_info['N'] = N
            if NHP is not None:
                synapse_info['NHP'] = NHP
        #pre_conf = np.array(eval(row['pre_confidence']))/1e6
        #post_conf = np.array(eval(row['post_confidence']))/1e6
        #NHP = np.sum(np.logical_and(post_conf>=0.7, pre_conf>=0.7))
        batch = self.graph.batch()
        synapse_obj_name = _to_var_name(synapse_uname)
        batch[synapse_obj_name] = batch.Synapses.create(**synapse_info)

        self.link_with_batch(batch, connect_DataSource, batch[:synapse_obj_name],
                             'Owns')
        self.link_with_batch(batch, pre_neuron_obj, batch[:synapse_obj_name],
                             'SendsTo')
        self.link_with_batch(batch, batch[:synapse_obj_name], post_neuron_obj,
                             'SendsTo')

        if arborization is not None:
            if not isinstance(arborization, list):
                arborization = [arborization]
            synapses = {}
            arb_name = 'arb{}'.format(synapse_obj_name)
            for data in arborization:
                if data['type'] in ['neuropil', 'subregion', 'tract']:
                    arborization_type = data['type'].capitalize()
                    # region_arb = _to_var_name(
                    #     '{}Arb{}'.format(arborization_type, name))
                    if isinstance(data['synapses'], dict) and \
                            all(isinstance(k, str) and isinstance(v, int) for k, v in data['synapses'].items()):
                        pass
                    else:
                        raise ValueError('synapses in the {} distribution data not understood.'.format(data['type']))

                    # check if the regions exists
                    for region in data['synapses']:
                        self.get(arborization_type, region, connect_DataSource)
                    synapses.update(data['synapses'])
                else:
                    raise TypeError('Arborization data type of not understood')
            # create the ArborizationData node
            batch[arb_name] = batch.ArborizationDatas.create(name = synapse_name,
                                                             uname = synapse_uname,
                                                             synpases = synapses)
            self.link_with_batch(batch, batch[:synapse_obj_name],
                                 batch[:arb_name], 'HasData')
            self.link_with_batch(batch, connect_DataSource, batch[:arb_name], 'Owns')
        synapse = batch['${}'.format(synapse_obj_name)]
        batch.commit(20)
        #self.set('Synapse', '{}{}'.format(synapse_name, synapse._id), synapse, data_source = connect_DataSource)

        if morphology is not None:
            self.add_morphology(synapse, morphology, data_source = connect_DataSource)
        return synapse

    def add_InferredSynapse(self, pre_neuron, post_neuron,
                            N = None, NHP = None,
                            morphology = None,
                            arborization = None,
                            data_source = None):
        """
        Add an InferredSynapse from pre_neuron and post_neuron.
        The Synapse is typicall a group of synaptic contact points.

        parameters
        ----------
        pre_neuron : str or models.Neuron
            The neuron that is presynaptic in the synapse.
            If str, must be the uname of the presynaptic neuron.
        post_neuron : str or models.Neuron
            The neuron that is postsynaptic in the synapse.
            If str, must be the uname of the postsynaptic neuron.
        N : int (optional)
            The number of synapses from pre_neuron to the post_neuron.
        morphology : list of dict (optional)
            Each dict in the list defines a type of morphology of the neuron.
            Must be loaded from a file.
            The dict must include the following key to indicate the type of morphology:
                {'type': 'swc'}
            For swc, required fields are ['sample', 'identifier', 'x', 'y, 'z', 'r', 'parent'].
            For synapses, if both postsynaptic and presynaptic sites are available,
            x, y, z, r must each be a list where the first half indicate the
            locations/radii of postsynaptic sites (on the presynaptic neuron),
            and the second half indicate the locations/radii of the presynaptic
            sites (on the postsynaptic neuron). There should be a one-to-one relation
            between the first half and second half.
            parent must be a list of -1.
        arborization : list of dict (optional)
            A list of dictionaries define the arborization pattern of
            the neuron in neuropils, subregions, and tracts, if applicable, with
            {'type': 'neuropil' or 'subregion' or 'tract',
             'synapses': {'EB': 20, 'FB': 2}}
            Name of the regions must already be present in the database.
        data_source : neuroarch.models.DataSource (optional)
            The datasource. If not specified, default DataSource will be used.

        Returns
        -------
        synapse : models.Synapse
            The created synapse object.
        """
        self._database_writeable_check()
        connect_DataSource = self._default_DataSource if data_source is None else data_source
        # self._uniqueness_check('Synapse', unique_in = connect_DataSource,
                               # name = name)

        if isinstance(pre_neuron, models.Neuron):
            pre_neuron_obj = pre_neuron
            pre_neuron_name = pre_neuron.name
        elif isinstance(pre_neuron, str):
            pre_neuron_name = pre_neuron
            pre_neuron_obj = self.get('Neuron', pre_neuron_name,
                                      connect_DataSource)
        else:
            raise TypeError('Parameter pre_neuron must be either a str or a Neuron object.')

        if isinstance(post_neuron, models.Neuron):
            post_neuron_obj = post_neuron
            post_neuron_name = post_neuron.name
        elif isinstance(post_neuron, str):
            post_neuron_name = post_neuron
            post_neuron_obj = self.get('Neuron', post_neuron_name,
                                       connect_DataSource)
        else:
            raise TypeError('Parameter post_neuron must be either a str or a Neuron object.')

        synapse_uname = '{}--{}'.format(pre_neuron_obj.uname, post_neuron_obj.uname)
        synapse_name = '{}--{}'.format(pre_neuron_obj.name, post_neuron_obj.name)
        synapse_info = {'uname': synapse_uname,
                        'name': synapse_name}
        if N is not None:
            synapse_info['N'] = N
        #pre_conf = np.array(eval(row['pre_confidence']))/1e6
        #post_conf = np.array(eval(row['post_confidence']))/1e6
        #NHP = np.sum(np.logical_and(post_conf>=0.7, pre_conf>=0.7))
        batch = self.graph.batch()
        synapse_obj_name = _to_var_name(synapse_uname)
        batch[synapse_obj_name] = batch.InferredSynapses.create(**synapse_info)

        self.link_with_batch(batch, connect_DataSource, batch[:synapse_obj_name],
                             'Owns')
        self.link_with_batch(batch, pre_neuron_obj, batch[:synapse_obj_name],
                             'SendsTo')
        self.link_with_batch(batch, batch[:synapse_obj_name], post_neuron_obj,
                             'SendsTo')

        if arborization is not None:
            if not isinstance(arborization, list):
                arborization = [arborization]
            synapses = {}
            arb_name = 'arb{}'.format(synapse_obj_name)
            for data in arborization:
                if data['type'] in ['neuropil', 'subregion', 'tract']:
                    arborization_type = data['type'].capitalize()
                    # region_arb = _to_var_name(
                    #     '{}Arb{}'.format(arborization_type, name))
                    if isinstance(data['synapses'], dict) and \
                            all(isinstance(k, str) and isinstance(v, int) for k, v in data['synapses'].items()):
                        pass
                    else:
                        raise ValueError('synapses in the {} distribution data not understood.'.format(data['type']))

                    # check if the regions exists
                    for region in data['synapses']:
                        self.get(arborization_type, region, connect_DataSource)
                    synapses.update(data['synapses'])
                else:
                    raise TypeError('Arborization data type of not understood')
            # create the ArborizationData node
            batch[arb_name] = batch.ArborizationDatas.create(name = synapse_name,
                                                             uname = synapse_uname,
                                                             synpases = synapses)
            self.link_with_batch(batch, batch[:synapse_obj_name],
                                 batch[:arb_name], 'HasData')
            self.link_with_batch(batch, connect_DataSource, batch[:arb_name], 'Owns')
        synapse = batch['${}'.format(synapse_obj_name)]
        batch.commit(20)
        #self.set('Synapse', '{}{}'.format(synapse_name, synapse._id), synapse, data_source = connect_DataSource)

        if morphology is not None:
            self.add_morphology(synapse, morphology, data_source = connect_DataSource)
        return synapse

    def link(self, node1, node2, edge_type = None, **attr):
        """
        To create an edge between node1 and node2 with specified edge type.
        If `edge_type` not given, infer from the types of nodes.
        """
        if edge_type is None:
            edge_type = relations[node1.element_type][node2.element_type]
        edge = getattr(self.graph, edge_type).create(node1, node2, **attr)
        return edge

    def link_with_batch(self, batch, node1, node2, edge_type, **attr):
        """
        """
        batch[:] = getattr(batch, edge_type).create(node1, node2, **attr)


    def _pre_create_check(self, cls, **attr):
        if self._check:
            if self.exists(cls, **attr):
                raise DuplicateNodeError('{} Node with attributes {} already exists'.format(
                                cls, ', '.join(["""{} = {}""".format(key, value) \
                                for key, value in attr.items()])))
        return True

    def create_NeuronModel(self):
        pass

    def remove_Neuron(self):
        pass

    def remove_Synapse(self):
        pass

    def remove_Neuropil(self):
        pass

    def update_Neuron(self):
        pass

    def update_Synapse(self):
        pass

    def update_Neuropil(self):
        pass




def update_neuron(graph, neuron, **kwargs):
    """
    Parameters
    ----------
    graph: pyorient.ogm.graph
           Connected database object.
    neuron: models.Neuron or dict
            The neuron to be updated.
            If dict, must be either {'rid': ...} or {'uname': ...}.
    kwargs: fields to be updated.

    Return
    ------
    update_succ: bool
                 Indicate if update was successful.
    """
    if not isinstance(neuron, models.Neuron):
        if 'rid' in neuron:
            q = QueryWrapper.from_rids(graph, neuron['rid'])
            if len(q.nodes):
                neuron_to_update = q.nodes_as_objs[0]
            if not isinstance(neuron_to_update, models.Neuron):
                print('Error: node with rid {} not a Neuron node'.format(neuron['rid']))
                return False
        elif 'uname' in neuron:
            neuron_to_update = graph.Neurons.query(uname = neuron['uname']).all()
            if len(neuron_to_update) == 0:
                print('Error: No neuron with uname {} in DB'.format(neuron['uname']))
                return False
            elif len(neuron_to_update) > 1:
                print('Error: More than 1 neuron with uname {} in DB'.format(neuron['uname']))
                return False
            neuron_to_update = neuron_to_update[0]
        else:
            print('Error: No current criteria to find name')
            return False
    else:
        neuron_to_update = neuron

    # check if other records need to be updated
    update_chain = False
    if 'uname' in kwargs:
        uname = kwargs['uname']
        # make sure there is no other Neuron node with the uname to be updated
        existing_neuron = graph.Neurons.query(uname = uname).all()
        if len(existing_neuron):
            print('Error: Neuron with uname: already exist in DB'.format(uname))
            return False
        update_chain = True

    if 'name' in kwargs:
        update_chain = True

    # copy original props and update neuron props
    neuron_props = copy.deepcopy(neuron_to_update.get_props())
    for k, v in kwargs.items():
        neuron_props[k] = v
    neuron_to_update.update(**neuron_props)

    # find all related records to update
    if not update_chain:
        return True

    post_syn_nodes = [n for n in neuron_to_update.out('SendsTo') \
                      if isinstance(n, (models.Synapse, models.InferredSynapse))]
    for node in tqdm(post_syn_nodes):
        props = node.get_props()
        update_props = {}
        if 'name' in props:
            pre, post = props['name'].split('--')
            synapse_name = '{}--{}'.format(neuron_props['name'], post)
            update_props['name'] = synapse_name
        if 'uname' in props:
            pre, post = props['uname'].split('--')
            synapse_uname = '{}--{}'.format(neuron_props['uname'], post)
            update_props['uname'] = synapse_uname
        node.update(**update_props)
        data_nodes = node.out('HasData')
        for node1 in data_nodes:
            props = node1.get_props()
            update_props = {}
            if 'name' in props:
                update_props['name'] = synapse_name
            if 'uname' in props:
                update_props['uname'] = synapse_uname
            node1.update(**update_props)

    pre_syn_nodes = [n for n in neuron_to_update.in_('SendsTo') \
                     if isinstance(n, (models.Synapse, models.InferredSynapse))]
    for node in tqdm(pre_syn_nodes):
        props = node.get_props()
        update_props = {}
        if 'name' in props:
            pre, post = props['name'].split('--')
            synapse_name = '{}--{}'.format(pre, neuron_props['name'])
            update_props['name'] = synapse_name
        if 'uname' in props:
            pre, post = props['uname'].split('--')
            synapse_uname = '{}--{}'.format(pre, neuron_props['uname'])
            update_props['uname'] = synapse_uname
        node.update(**update_props)
        data_nodes = node.out('HasData')
        for node1 in data_nodes:
            props = node1.get_props()
            update_props = {}
            if 'name' in props:
                update_props['name'] = synapse_name
            if 'uname' in props:
                update_props['uname'] = synapse_uname
            node1.update(**update_props)

    data_nodes = neuron_to_update.out('HasData')
    for node in data_nodes:
        props = node.get_props()
        update_props = {}
        if 'name' in props:
            update_props['name'] = neuron_props['name']
        if 'uname' in props:
            update_props['uname'] = neuron_props['uname']
        node.update(**update_props)
    return True


def load_swc(file_name):
    """
    Load an SWC file into a DataFrame.
    """

    df = pd.read_csv(file_name, sep = ' ', header=None, comment='#', index_col = False,
                     names=['sample', 'identifier', 'x', 'y', 'z', 'r', 'parent'],
                     skipinitialspace=True)
    return df<|MERGE_RESOLUTION|>--- conflicted
+++ resolved
@@ -1196,11 +1196,7 @@
             ds_index = ntds_rids.index(rid)
             transmitters = [neurotransmitters[i] for i, ds in enumerate(ntds) if ds._id == rid]
             transmitter_node = _to_var_name('Transmitter_{}_{}'.format(neuron.uname, rid))
-<<<<<<< HEAD
             batch[transmitter_node] = batch.NeurotransmitterDatas.create(name = neuron.uname, Transmitters = transmitters)
-=======
-            batch[transmitter_node] = batch.NeurotransmitterDatas.create(name = neuron.name, Transmitters = transmitters)
->>>>>>> 0b48f387
             self.link_with_batch(batch, neuron,
                                  batch[:transmitter_node], 'HasData')
             self.link_with_batch(batch, ntds[ds_index],
